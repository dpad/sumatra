--- conflicted
+++ resolved
@@ -15,12 +15,7 @@
 
 import os
 import mimetypes
-<<<<<<< HEAD
 from urllib.request import urlopen
-=======
-import datetime
-from ..compatibility import urlopen
->>>>>>> 26284223
 from ..core import registry
 from .base import DataItem
 from .filesystem import FileSystemDataStore
