"""
Commands provided by the smt tool.

Each command corresponds to a function in this module.
"""

import os.path
import sys
from optparse import OptionParser
from textwrap import dedent
from copy import deepcopy
import warnings
import re
import logging

from sumatra.programs import get_executable
from sumatra.datastore import FileSystemDataStore, ArchivingFileSystemDataStore
from sumatra.projects import Project, load_project
from sumatra.launch import SerialLaunchMode, DistributedLaunchMode
from sumatra.parameters import build_parameters
from sumatra.recordstore import get_record_store
from sumatra.versioncontrol import get_working_copy, get_repository, UncommittedModificationsError
from sumatra.formatting import get_diff_formatter
from sumatra.records import MissingInformationError
from sumatra.core import TIMESTAMP_FORMAT

logger = logging.getLogger("Sumatra")
logger.setLevel(logging.CRITICAL)
h = logging.StreamHandler()
h.setFormatter(logging.Formatter('%(asctime)s - %(levelname)s - %(message)s'))
logger.addHandler(h)

logger.debug("STARTING")

modes = ("init", "configure", "info", "run", "list", "delete", "comment", "tag",
         "repeat", "diff", "help", "export", "upgrade", "sync")

def parse_executable_str(exec_str):
    """
    Split the string describing the executable into a path part and an
    options part.
    """
    first_space = exec_str.find(" ")
    if first_space == -1: first_space = len(exec_str)
    return exec_str[:first_space], exec_str[first_space:]


list_pattern = re.compile(r'^\s*\[.*\]\s*$')
tuple_pattern = re.compile(r'^\s*\(.*\)\s*$')

def parse_command_line_parameter(p):
    pos = p.find('=')
    if pos == -1:
        raise Exception("Not a valid command line parameter. String must be of form 'name=value'")
    name = p[:pos]
    value = p[pos+1:]
    if list_pattern.match(value) or tuple_pattern.match(value):
        value = eval(value)
    else:
        for cast in int, float:
            try:
                value = cast(value)
                break
            except ValueError:
                pass
    return {name: value}

def parse_arguments(args, input_datastore):
    cmdline_parameters = {}
    script_args = []
    parameter_sets = []
    input_data = []
    for arg in args:
        have_parameters = False
        if os.path.exists(arg): # could be a parameter file or a data file
            try:
               parameter_sets.append(build_parameters(arg))
               script_args.append("<parameters>")
               have_parameters = True
            except SyntaxError:
               pass
        if not have_parameters:
            if input_datastore.contains_path(arg):
                data_key = input_datastore.generate_keys(arg)
                input_data.extend(data_key)
                script_args.append(arg)
            elif "=" in arg: # cmdline parameter
                cmdline_parameters.update(parse_command_line_parameter(arg))
            else: # a flag or something, passed on unchanged
                script_args.append(arg)
    assert len(parameter_sets) < 2, "No more than one parameter file may be supplied." # temporary restriction
    if cmdline_parameters:
        if parameter_sets:
            parameter_sets[0].update(cmdline_parameters)
        else:
            raise Exception("Command-line parameters supplied but without a parameter file to put them into.")
            # ought really to have a more specific Exception and to catch it so as to give a helpful error message to user
    return parameter_sets, input_data, " ".join(script_args)


def init(argv):
    """Create a new project in the current directory."""
    usage = "%prog init [options] NAME"
    description = "Create a new project called NAME in the current directory."
    parser = OptionParser(usage=usage,
                          description=description)
    parser.add_option('-d', '--datapath', metavar='PATH', default='./Data', help="set the path to the directory in which smt will search for output datafiles generated by the simulation/analysis. Defaults to %default")
    parser.add_option('-i', '--input', metavar='PATH', default='/', help="set the path to the directory relative to which input datafile paths will be given. Defaults to the filesystem root.")
    parser.add_option('-l', '--addlabel', choices=['cmdline', 'parameters', None], metavar='OPTION',
                      default=None, help="If this option is set, smt will append the record label either to the command line (option 'cmdline') or to the parameter file (option 'parameters'), and will add the label to the datapath when searching for datafiles. It is up to the user to make use of this label inside their program to ensure files are created in the appropriate location.")
    parser.add_option('-e', '--executable', metavar='PATH', help="set the path to the executable. If this is not set, smt will try to infer the executable from the value of the --main option, if supplied, and will try to find the executable from the PATH environment variable, then by searching various likely locations on the filesystem.")
    parser.add_option('-r', '--repository', help="the URL of a Subversion or Mercurial repository containing the code. This will be checked out/cloned into the current directory.")
    parser.add_option('-m', '--main', help="the name of the script that would be supplied on the command line if running the simulation or analysis normally, e.g. init.hoc.")
    parser.add_option('-c', '--on-changed', default='error', help="the action to take if the code in the repository or any of the depdendencies has changed. Defaults to %default") # need to add list of allowed values
    parser.add_option('-s', '--store', help="specify the path to the record store, either an existing one or one to be created.")
    parser.add_option('-A', '--archive', metavar='PATH', help="specify a directory in which to archive output datafiles. If not specified, datafiles are not archived.")
<<<<<<< HEAD
    parser.add_option('-g', '--labelgenerator', choices=['timestamp', 'uuid'], default='timestamp', metavar='OPTION', help="specify which method Sumatra should use to generate labels")
=======
    parser.add_option('-t', '--timestamp_format', help="the timestamp format given to stftime", default=TIMESTAMP_FORMAT)
>>>>>>> 13ff56d7

    (options, args) = parser.parse_args(argv)

    try:
        project = load_project()
        parser.error("A project already exists in this directory.")
    except Exception:
        pass

    if len(args) != 1:
        parser.error('You must supply a name.')
    project_name = args[0]

    if not os.path.exists(".smt"):
        os.mkdir(".smt")

    if options.repository:
        repository = get_repository(options.repository)
        repository.checkout()
    else:
        repository = get_working_copy().repository # if no repository is specified, we assume there is a working copy in the current directory.

    if options.executable:
        executable_path, executable_options = parse_executable_str(options.executable)
        executable = get_executable(path=executable_path)
        executable.options = executable_options
    elif options.main:
        try:
            executable = get_executable(script_file=options.main)
        except Exception: # assume unrecognized extension - really need more specific exception type
            # should warn that extension unrecognized
            executable = None
    else:
        executable = None
    if options.store:
        record_store = get_record_store(options.store)
    else:
        record_store = 'default'

    if options.archive and options.archive.lower() != 'false':
        if options.archive.lower() == "true":
            options.archive = ".smt/archive"
        options.archive = os.path.abspath(options.archive)
        output_datastore = ArchivingFileSystemDataStore(options.datapath, options.archive)
    else:
        output_datastore = FileSystemDataStore(options.datapath)
    input_datastore = FileSystemDataStore(options.input)

    project = Project(name=project_name,
                      default_executable=executable,
                      default_repository=repository,
                      default_main_file=options.main, # what if incompatible with executable?
                      default_launch_mode=SerialLaunchMode(),
                      data_store=output_datastore,
                      record_store=record_store,
                      on_changed=options.on_changed,
                      data_label=options.addlabel,
                      input_datastore=input_datastore,
<<<<<<< HEAD
                      label_generator=options.labelgenerator)
=======
                      timestamp_format=timestamp_format)
>>>>>>> 13ff56d7
    project.save()

def configure(argv):
    """Modify the settings for the current project."""
    usage = "%prog configure [options]"
    description = __doc__
    parser = OptionParser(usage=usage,
                          description=description)
    parser.add_option('-d', '--datapath', metavar='PATH', help="set the path to the directory in which smt will search for datafiles generated by the simulation or analysis. Defaults to %default")
    parser.add_option('-i', '--input', metavar='PATH', default=None, help="set the path to the directory in which smt will search for input datafiles.")
    parser.add_option('-l', '--addlabel', choices=['cmdline', 'parameters', None], metavar='OPTION',
                      default=None, help="If this option is set, smt will append the record label either to the command line (option 'cmdline') or to the parameter file (option 'parameters'), and will add the label to the datapath when searching for datafiles. It is up to the user to make use of this label inside their program to ensure files are created in the appropriate location.")
    parser.add_option('-e', '--executable', metavar='PATH', help="set the path to the executable.")
    parser.add_option('-r', '--repository', help="the URL of a Subversion or Mercurial repository containing the code. This will be checked out/cloned into the current directory.")
    parser.add_option('-m', '--main', help="the name of the script that would be supplied on the command line if running the simulator normally, e.g. init.hoc.")
    parser.add_option('-c', '--on-changed', help="may be 'store-diff' or 'error': the action to take if the code in the repository or any of the dependencies has changed. Defaults to 'error'", choices=['store-diff', 'error'])
    parser.add_option('-A', '--archive', metavar='PATH', help="specify a directory in which to archive output datafiles. If not specified, or if 'false', datafiles are not archived.")
<<<<<<< HEAD
    parser.add_option('-g', '--labelgenerator', choices=['timestamp', 'uuid'], metavar='OPTION', help="specify which method Sumatra should use to generate labels")

=======
    parser.add_option('-t', '--timestamp_format', help="the timestamp format given to stftime", default=TIMESTAMP_FORMAT)
    
>>>>>>> 13ff56d7
    (options, args) = parser.parse_args(argv)
    if len(args) != 0:
        parser.error('configure does not take any arguments')
    project = load_project()
    if options.archive:
        if options.archive.lower() == "true":
            options.archive = ".smt/archive"
        if hasattr(project.data_store, 'archive_store'): # current data store is archiving
            if options.archive.lower() == 'false':
                project.data_store = FileSystemDataStore(project.data_store.root)
            else:
                project.data_store.archive_store = options.archive
        else: # current data store is not archiving
            if options.archive.lower() != 'false':
                project.data_store = ArchivingFileSystemDataStore(options.datapath, options.archive)
    if options.datapath:
        project.data_store.root = options.datapath
    if options.input:
        project.input_datastore.root = options.input
    if options.repository:
        repository = get_repository(options.repository)
        repository.checkout()
        project.default_repository = repository
    if options.main:
        project.default_main_file = options.main
    if options.executable:
        executable_path, executable_options = parse_executable_str(options.executable)
        project.default_executable = get_executable(executable_path,
                                                    script_file=options.main or project.default_main_file)
        project.default_executable.options = executable_options
    if options.on_changed:
        project.on_changed = options.on_changed
    if options.addlabel:
        project.data_label = options.addlabel
<<<<<<< HEAD
    if options.labelgenerator:
        project.label_generator = options.labelgenerator
=======
    project.timestamp_format = timestamp_format
>>>>>>> 13ff56d7
    project.save()


def info(argv):
    """Print information about the current project."""
    usage = "%prog info"
    description = """Print information about the current project."""
    parser = OptionParser(usage=usage,
                          description=description)
    (options, args) = parser.parse_args(argv)
    if len(args) != 0:
        parser.error('info does not take any arguments')
    try:
        project = load_project()
    except IOError, err:
        print err
        sys.exit(1)
    print project.info()


def run(argv):
    """Run a simulation or analysis."""
    usage = "%prog run [options] [arg1, ...] [param=value, ...]"
    description = dedent("""\
      The list of arguments will be passed on to the simulation/analysis script.
      It should normally contain at least the name of a parameter file, but
      can also contain input files, flags, etc.

      If the parameter file should be in a format that Sumatra understands (see
      documentation), then the parameters will be stored to allow future
      searching, comparison, etc. of records.

      For convenience, it is possible to specify a file with default parameters
      and then specify those parameters that are different from the default values
      on the command line with any number of param=value pairs (note no space
      around the equals sign).""")
    parser = OptionParser(usage=usage,
                          description=description)
    parser.add_option('-v', '--version', metavar='REV',
                      help="use version REV of the code (if this is not the same as the working copy, it will be checked out of the repository). If this option is not specified, the most recent version in the repository will be used. If there are changes in the working copy, the user will be prompted to commit them first")
    parser.add_option('-l', '--label', help="specify a label for the experiment. If no label is specified, the label will be based on PARAMFILE and the timestamp.")
    parser.add_option('-r', '--reason', help="explain the reason for running this simulation/analysis.")
    parser.add_option('-e', '--executable', metavar='PATH', help="Use this executable for this run. If not specified, the project's default executable will be used.")
    parser.add_option('-m', '--main', help="the name of the script that would be supplied on the command line if running the simulation/analysis normally, e.g. init.hoc. If not specified, the project's default will be used.")
    parser.add_option('-n', '--num_processes', metavar='N', type="int",
                      help="run a distributed computation on N processes using MPI. If this option is not used, or if N=0, a normal, serial simulation/analysis is run.")
    parser.add_option('-t', '--tag', help="tag you want to add to the project")
    parser.add_option('-D', '--debug', action='store_true', help="print debugging information.")

    (options, args) = parser.parse_args(argv)

    if options.debug:
        logger.setLevel(logging.DEBUG)

    project = load_project()
    parameters, input_data, script_args = parse_arguments(args, project.input_datastore)
    if len(parameters) == 0:
        parameters = {}
    elif len(parameters) == 1:
        parameters = parameters[0]
    else:
        parser.error("Only a single parameter file allowed.") # for now

    if options.executable:
        executable_path, executable_options = parse_executable_str(options.executable)
        executable = get_executable(path=executable_path)
        executable.options = executable_options
    elif options.main:
        executable = get_executable(script_file=options.main) # should we take the options from project.default_executable, if they match?
    else:
        executable = 'default'
    if options.num_processes:
        launch_mode = DistributedLaunchMode(n=options.num_processes)
    else:
        launch_mode = SerialLaunchMode()
    reason = options.reason or ''
    if reason:
        reason = reason.strip('\'"')

    label = options.label
    try:
        run_label = project.launch(parameters, input_data, script_args,
                                   label=label, reason=reason,
                                   executable=executable,
                                   main_file=options.main or 'default',
                                   version=options.version or 'latest',
                                   launch_mode=launch_mode)
    except (UncommittedModificationsError, MissingInformationError), err:
        print err
        sys.exit(1)
    if options.tag:
        project.add_tag(run_label, options.tag)


def list(argv):
    """List records belonging to the current project."""
    usage = "%prog list [options] [TAGS]"
    description = dedent("""\
      If TAGS (optional) is specified, then only records with a tag in TAGS
      will be listed.""")
    parser = OptionParser(usage=usage,
                          description=description)
    parser.add_option('-l', '--long', action="store_const", const="long",
                      dest="mode", default="short",
                      help="prints full information for each record"),
    parser.add_option('-T', '--table', action="store_const", const="table",
                      dest="mode", help="prints information in tab-separated columns")
    parser.add_option('-f', '--format', metavar='FMT', choices=['text', 'html'], default='text',
                      help="FMT can be 'text' (default) or 'html'.")
    (options, args) = parser.parse_args(argv)
    tags = args

    project = load_project()
    print project.format_records(tags=tags, mode=options.mode, format=options.format)

def delete(argv):
    """Delete records or records with a particular tag from a project."""
    usage = "%prog delete [options] LIST"
    description = dedent("""\
      LIST should be a space-separated list of labels for individual records or
      of tags. If it contains tags, you must set the --tag/-t option (see below).
      The special value "last" allows you to delete the most recent simulation/analysis.
      If you want to delete all records, just delete the .smt directory and use
      smt init to create a new, empty project.""")
    parser = OptionParser(usage=usage,
                          description=description)
    parser.add_option('-t', '--tag', action='store_true',
                      help="interpret LIST as containing tags. Records with any of these tags will be deleted.")
    parser.add_option('-d', '--data', action='store_true',
                      help="also delete any data associated with the record(s).")

    (options, args) = parser.parse_args(argv)
    if len(args) < 1:
        parser.error('Please specify a record or list of records to be deleted.')

    project = load_project()
    if options.tag:
        for tag in args:
            n = project.delete_by_tag(tag, delete_data=options.data)
            print n, "records deleted."
    else:
        for label in args:
            if label == 'last':
                label = project.most_recent().label
            try:
                project.delete_record(label, delete_data=options.data)
            except Exception: # could be KeyError or DoesNotExist: should create standard NoSuchRecord or RecordDoesNotExist exception
                warnings.warn("Could not delete record '%s' because it does not exist" % label)

def comment(argv):
    """Add a comment to an existing record."""
    usage = "%prog comment [options] [LABEL] [COMMENT]"
    description = dedent("""\
      This command is used to describe the outcome of the simulation/analysis. If LABEL
      is omitted, the comment will be added to the most recent experiment.
      If the '-f/--file' option is set, COMMENT should be the name of a file
      containing the comment, otherwise it should be a string of text.""")
    parser = OptionParser(usage=usage,
                          description=description)
    parser.add_option('-r', '--replace', action='store_true',
                      help="if this flag is set, any existing comment will be overwritten, otherwise, the new comment will be appended to the end, starting on a new line")
    parser.add_option('-f', '--file', action='store_true',
                      help="interpret COMMENT as the path to a file containing the comment")
    (options, args) = parser.parse_args(argv)
    if len(args) == 1:
        label = None
        comment = args[0]
    elif len(args) == 2:
        label, comment = args
    else:
        parser.error('Please provide a comment.')
    if options.file:
        f = open(comment, 'r')
        comment = f.read()
        f.close()

    project = load_project()
    label = label or project.most_recent().label
    project.add_comment(label, comment)

def tag(argv):
    """Tag, or remove a tag, from a record or records."""
    usage = "%prog tag [options] TAG [LIST]"
    description = dedent("""\
      If TAG contains spaces, it must be enclosed in quotes. LIST should be a
      space-separated list of labels for individual records. If it is omitted,
      only the most recent record will be tagged. If the '-d/--delete' option
      is set, the tag will be removed from the records.""")
    parser = OptionParser(usage=usage,
                          description=description)
    parser.add_option('-r', '--remove', action='store_true',
                      help="remove the tag from the record(s), rather than adding it.")
    (options, args) = parser.parse_args(argv)
    if len(args) > 0:
        tag = args[0]
        project = load_project()
        if options.remove:
            op = project.remove_tag
        else:
            op = project.add_tag
        if len(args) > 1:
            labels = args[1:]
        else:
            labels = [project.most_recent().label]
        for label in labels:
            op(label, tag)
    else:
        parser.error('Please provide a tag.')

def repeat(argv):
    """Re-run a previous simulation or analysis."""
    usage = "%prog repeat LABEL"
    description = dedent("""\
        Re-run a previous simulation/analysis under (in theory) identical
        conditions, and check that the results are unchanged.""")
    parser = OptionParser(usage=usage,
                          description=description)
    (options, args) = parser.parse_args(argv)
    if len(args) != 1:
        parser.error('One and only one label should be specified.')
    else:
        original_label = args[0]
    project = load_project()
    if original_label == 'last':
        tmp = project.most_recent()
    else:
        tmp = project.get_record(original_label)
    original = deepcopy(tmp)
    if hasattr(tmp.parameters, '_url'): # for some reason, _url is not copied.
        original.parameters._url = tmp.parameters._url # this is a hackish solution - needs fixed properly
    original.repository.checkout() # should do nothing if there is already a checkout
    new_label = project.launch(parameters=original.parameters,
                               input_data=original.input_data,
                               script_args=original.script_arguments,
                               executable=original.executable,
                               main_file=original.main_file,
                               repository=original.repository,
                               version=original.version,
                               launch_mode=original.launch_mode,
                               label="%s_repeat" % original.label,
                               reason="Repeat experiment %s" % original.label)
    diff = project.compare(original.label, new_label)
    if diff:
        formatter = get_diff_formatter()(diff)
        msg = ["The new record does not match the original. It differs as follows.",
               formatter.format('short'),
               "run smt diff --long %s %s to see the differences in detail." % (original.label, new_label)]
        msg = "\n".join(msg)
    else:
        msg = "The new record exactly matches the original."
    print msg
    project.add_comment(new_label, msg)

def diff(argv):
    """Show the differences, if any, between two records."""
    usage = "%prog diff [options] LABEL1 LABEL2"
    description = dedent("""Show the differences, if any, between two records.""")
    parser = OptionParser(usage=usage,
                          description=description)
    parser.add_option('-i', '--ignore', action="append",
                      help="a regular expression pattern for filenames to ignore when evaluating differences in output data. To supply multiple patterns, use the -i option multiple times.")
    parser.add_option('-l', '--long', action="store_const", const="long",
                      dest="mode", default="short",
                      help="prints full information for each record"),
    (options, args) = parser.parse_args(argv)
    if len(args) != 2:
        parser.error('Please specify two labels.')
    label1, label2 = args
    if options.ignore is None:
        options.ignore = []

    project = load_project()
    print project.show_diff(label1, label2, mode=options.mode, ignore_filenames=options.ignore)

def help(argv):
    usage = "%prog help [CMD]"
    description = dedent("""Get help on an %prog command.""")
    parser = OptionParser(usage=usage,
                          description=description)
    (options, args) = parser.parse_args(argv)
    if len(args) != 1:
        parser.error('Please specify a command on which you would like help.\n\nAvailable commands:\n  ' + "\n  ".join(modes))
    cmd = args[0]
    try:
        func = globals()[cmd]
        func(['--help'])
    except KeyError:
        parser.error('"%s" is not an smt command.' % cmd)

def upgrade(argv):
    usage = "%prog upgrade"
    description = dedent("""\
        Upgrade an existing Sumatra project. You must have previously run
        "smt export" or the standalone 'export.py' script.""")
    parser = OptionParser(usage=usage,
                          description=description)
    (options, args) = parser.parse_args(argv)
    if len(args) != 0:
        parser.error('%prog upgrade does not take any arguments.')

    import shutil
    from datetime import datetime
    backup_dir = ".smt_backup_%s" % datetime.now().strftime(TIMESTAMP_FORMAT)
    shutil.move(".smt", backup_dir)
    # upgrade the project data
    os.mkdir(".smt")
    shutil.copy("%s/project_export.json" % backup_dir, ".smt/project")
    project = load_project()
    project.save()
    # upgrade the record store
    filename = "%s/records_export.json" % backup_dir
    if os.path.exists(filename):
        f = open(filename)
        project.record_store.import_(project.name, f.read())
        f.close()
    else:
        print "Record file not found"
        sys.exit(1)

def export(argv):
    usage = "%prog export"
    description = dedent("""\
        Export a Sumatra project and its records to JSON. This is needed before running upgrade.""")
    parser = OptionParser(usage=usage,
                          description=description)
    (options, args) = parser.parse_args(argv)
    if len(args) != 0:
        parser.error('%prog export does not take any arguments.')
    project = load_project()
    project.export()

def sync(argv):
    usage = "%prog sync PATH1 [PATH2]"
    description = dedent("""\
        Synchronize two record stores. If both PATH1 and PATH2 are given, the
        record stores at those locations will be synchronized. If only PATH1 is
        given, and the command is run in a directory containing a Sumatra
        project, only that project's records be synchronized with the store at
        PATH1. Note that PATH1 and PATH2 may be either filesystem paths or URLs.
        """) # need to say what happens if the sync is incomplete due to label collisions
    parser = OptionParser(usage=usage,
                          description=description)
    (options, args) = parser.parse_args(argv)

    if len(args) == 2:
        store1 = get_record_store(args[0])
        store2 = get_record_store(args[1])
        collisions = store1.sync_all(store2)
    elif len(args) == 1:
        store1 = get_record_store(args[0])
        project = load_project()
        store2 = project.record_store
        collisions = store1.sync(store2, project.name)
    else:
        parser.error('%prog sync requires either one or two arguments.')

    if collisions:
        print "Synchronization incomplete: there are two records with the same name for the following: %s" % ", ".join(collisions)
        sys.exit(1)<|MERGE_RESOLUTION|>--- conflicted
+++ resolved
@@ -114,11 +114,8 @@
     parser.add_option('-c', '--on-changed', default='error', help="the action to take if the code in the repository or any of the depdendencies has changed. Defaults to %default") # need to add list of allowed values
     parser.add_option('-s', '--store', help="specify the path to the record store, either an existing one or one to be created.")
     parser.add_option('-A', '--archive', metavar='PATH', help="specify a directory in which to archive output datafiles. If not specified, datafiles are not archived.")
-<<<<<<< HEAD
     parser.add_option('-g', '--labelgenerator', choices=['timestamp', 'uuid'], default='timestamp', metavar='OPTION', help="specify which method Sumatra should use to generate labels")
-=======
-    parser.add_option('-t', '--timestamp_format', help="the timestamp format given to stftime", default=TIMESTAMP_FORMAT)
->>>>>>> 13ff56d7
+    parser.add_option('-t', '--timestamp_format', help="the timestamp format given to strftime", default=TIMESTAMP_FORMAT)
 
     (options, args) = parser.parse_args(argv)
 
@@ -177,11 +174,8 @@
                       on_changed=options.on_changed,
                       data_label=options.addlabel,
                       input_datastore=input_datastore,
-<<<<<<< HEAD
-                      label_generator=options.labelgenerator)
-=======
-                      timestamp_format=timestamp_format)
->>>>>>> 13ff56d7
+                      label_generator=options.labelgenerator,
+                      timestamp_format=options.timestamp_format)
     project.save()
 
 def configure(argv):
@@ -199,13 +193,9 @@
     parser.add_option('-m', '--main', help="the name of the script that would be supplied on the command line if running the simulator normally, e.g. init.hoc.")
     parser.add_option('-c', '--on-changed', help="may be 'store-diff' or 'error': the action to take if the code in the repository or any of the dependencies has changed. Defaults to 'error'", choices=['store-diff', 'error'])
     parser.add_option('-A', '--archive', metavar='PATH', help="specify a directory in which to archive output datafiles. If not specified, or if 'false', datafiles are not archived.")
-<<<<<<< HEAD
     parser.add_option('-g', '--labelgenerator', choices=['timestamp', 'uuid'], metavar='OPTION', help="specify which method Sumatra should use to generate labels")
-
-=======
-    parser.add_option('-t', '--timestamp_format', help="the timestamp format given to stftime", default=TIMESTAMP_FORMAT)
+    parser.add_option('-t', '--timestamp_format', help="the timestamp format given to strftime")
     
->>>>>>> 13ff56d7
     (options, args) = parser.parse_args(argv)
     if len(args) != 0:
         parser.error('configure does not take any arguments')
@@ -240,12 +230,10 @@
         project.on_changed = options.on_changed
     if options.addlabel:
         project.data_label = options.addlabel
-<<<<<<< HEAD
     if options.labelgenerator:
         project.label_generator = options.labelgenerator
-=======
-    project.timestamp_format = timestamp_format
->>>>>>> 13ff56d7
+    if options.timestamp_format:
+        project.timestamp_format = timestamp_format
     project.save()
 
 
